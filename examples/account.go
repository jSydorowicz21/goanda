--- conflicted
+++ resolved
@@ -3,15 +3,11 @@
 import (
 	"log"
 	"os"
-<<<<<<< HEAD
 	"time"
 	"github.com/awoldes/goanda"
-=======
 
->>>>>>> ef7eb628
 	"github.com/davecgh/go-spew/spew"
 	"github.com/joho/godotenv"
-	"github.com/rollend/goanda"
 )
 
 func getAccountDetails() {
